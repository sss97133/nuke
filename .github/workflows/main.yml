--- conflicted
+++ resolved
@@ -142,7 +142,6 @@
           sleep 5
         done
       
-<<<<<<< HEAD
     - name: Install ts-node for schema validation
       run: npm install -g ts-node
       
@@ -153,8 +152,6 @@
       run: npm run validate:schema
       continue-on-error: true  # Allow deployment even if validation fails
       
-=======
->>>>>>> 34ff11d1
     - name: Run tests
       run: npm run test:ci || echo "Tests failed but continuing to build"
       
