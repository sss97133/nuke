--- conflicted
+++ resolved
@@ -1,11 +1,5 @@
 #!/usr/bin/env sh
 set -e
-
-# Skip in production environment
-if [ "$NODE_ENV" = "production" ]; then
-  echo "🔍 Skipping pre-commit hooks in production mode"
-  exit 0
-fi
 
 # Skip in production environment
 if [ "$NODE_ENV" = "production" ]; then
@@ -16,24 +10,16 @@
 echo "🔍 Running pre-commit hooks..."
 
 # Run lint-staged for formatting and linting
-<<<<<<< HEAD
 npx lint-staged
-=======
-npm run pre-commit
->>>>>>> ddca7bd3
 
 # Run query validator on staged files only
 echo "🧪 Validating Supabase queries in staged files..."
 STAGED_FILES=$(git diff --cached --name-only --diff-filter=ACM | grep -E '\.(ts|tsx)$' || true)
 if [ -n "$STAGED_FILES" ]; then
-<<<<<<< HEAD
-  npm run validate:queries
-=======
   # Extract environment to not run in production
   if [ "$NODE_ENV" != "production" ]; then
     npm run validate:queries
   fi
->>>>>>> ddca7bd3
 fi
 
 echo "✅ All pre-commit checks passed!"