
import React, { useState, useEffect } from 'react';
import { Car, Wrench, Users, TrendingUp } from "lucide-react";
import StatCard from './StatCard';
import { useNavigate } from 'react-router-dom';
import { supabase } from '@/integrations/supabase/client';
import { useToast } from '@/hooks/use-toast';

const StatsOverview = () => {
  const navigate = useNavigate();
  const { toast } = useToast();
  const [statsData, setStatsData] = useState({
    totalVehicles: '0',
    activeServices: '0',
    teamMembers: '0',
    marketValue: '$0'
  });
  const [isLoading, setIsLoading] = useState(true);
  const [fetchError, setFetchError] = useState(false);

  useEffect(() => {
    const fetchDashboardStats = async () => {
      try {
        setIsLoading(true);
        setFetchError(false);
        
        // Get current user
        const { data: { user } } = await supabase.auth.getUser();
        
        if (!user) {
          toast({
            title: "Authentication error",
            description: "Please sign in to view your dashboard",
            variant: "destructive",
          });
          return;
        }
        
        // Use Promise.allSettled to handle potential failures in individual queries
        const [vehiclesResult, servicesResult, membersResult] = await Promise.allSettled([
          // Fetch total vehicles
          supabase
            .from('vehicles')
            .select('id, market_value')
            .eq('user_id', user.id)
            .eq('status', 'owned'),
            
          // Fetch active services  
          supabase
            .from('service_tickets')
            .select('id')
            .eq('user_id', user.id)
            .in('status', ['pending', 'in_progress']),
            
<<<<<<< HEAD
          // Fetch active team members with status filter
=======
          // Fetch team members - removed the status filter as it doesn't exist in the schema
>>>>>>> 26aec3f8
          supabase
            .from('team_members')
            .select('id')
        ]);
        
        // Extract data from results handling potential failures
        const vehicles = vehiclesResult.status === 'fulfilled' ? vehiclesResult.value.data : null;
        const services = servicesResult.status === 'fulfilled' ? servicesResult.value.data : null;
        const members = membersResult.status === 'fulfilled' ? membersResult.value.data : null;
        
        if (vehiclesResult.status === 'rejected' || servicesResult.status === 'rejected' || membersResult.status === 'rejected') {
          console.warn('Some dashboard queries failed to complete', { vehiclesResult, servicesResult, membersResult });
        }
        
        // Calculate total market value
        const totalMarketValue = vehicles
          ? vehicles.reduce((sum, vehicle) => sum + (vehicle.market_value || 0), 0)
          : 0;
        
        setStatsData({
          totalVehicles: vehicles ? vehicles.length.toString() : '0',
          activeServices: services ? services.length.toString() : '0',
          teamMembers: members ? members.length.toString() : '0',
          marketValue: `$${totalMarketValue.toLocaleString()}`
        });
      } catch (error) {
        console.error('Error fetching dashboard stats:', error);
        setFetchError(true);
        toast({
          title: "Failed to load dashboard data",
          description: "We're experiencing some technical difficulties. Stats may be unavailable temporarily.",
          variant: "destructive",
        });
      } finally {
        setIsLoading(false);
      }
    };
    
    fetchDashboardStats();
  }, [toast]);

  const handleNavigate = (path: string) => {
    console.log(`Navigating to: ${path}`);
    navigate(path);
  };

  return (
    <div className="grid gap-4 md:grid-cols-2 lg:grid-cols-4">
      <StatCard
        title="Total Vehicles"
        value={isLoading ? "Loading..." : statsData.totalVehicles}
        description={isLoading ? "" : parseInt(statsData.totalVehicles) > 0 ? "Click to view your vehicles" : "No vehicles added yet"}
        icon={Car}
        onClick={() => handleNavigate('/discovered-vehicles')}
        isError={fetchError}
      />
      <StatCard
        title="Active Services"
        value={isLoading ? "Loading..." : statsData.activeServices}
        description={isLoading ? "" : parseInt(statsData.activeServices) > 0 ? "Click to view pending services" : "No active services"}
        icon={Wrench}
        onClick={() => handleNavigate('/service')}
        isError={fetchError}
      />
      <StatCard
        title="Team Members"
        value={isLoading ? "Loading..." : statsData.teamMembers}
        description={isLoading ? "" : parseInt(statsData.teamMembers) > 0 ? "Click to manage your team" : "No team members yet"}
        icon={Users}
        onClick={() => handleNavigate('/team-members')}
        isError={fetchError}
      />
      <StatCard
        title="Market Value"
        value={isLoading ? "Loading..." : statsData.marketValue}
        description={isLoading ? "" : statsData.marketValue !== "$0" ? "Based on verified owned vehicles" : "No vehicle valuations yet"}
        icon={TrendingUp}
        onClick={() => handleNavigate('/market-analysis')}
        isError={fetchError}
      />
    </div>
  );
};

export default StatsOverview;<|MERGE_RESOLUTION|>--- conflicted
+++ resolved
@@ -52,12 +52,11 @@
             .eq('user_id', user.id)
             .in('status', ['pending', 'in_progress']),
             
-<<<<<<< HEAD
-          // Fetch active team members with status filter
-=======
-          // Fetch team members - removed the status filter as it doesn't exist in the schema
->>>>>>> 26aec3f8
-          supabase
+// Fetch active team members with status filter
+supabase
+  .from('team_members')
+  .select('id')
+  .eq('status', 'active')
             .from('team_members')
             .select('id')
         ]);
